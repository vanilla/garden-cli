<?php
/**
 * @author Todd Burry <todd@vanillaforums.com>
 * @copyright 2009-2015 Vanilla Forums Inc.
 * @license MIT
 */

namespace Garden\Cli\Tests;


use Garden\Cli\Cli;
use Garden\Cli\LogFormatter;

/**
 * Includes tests for the {@link \Garden\Cli\LogFormatter} class.
 */
class LogFormatterTest extends CliTestCase {

    /**
     * Create a new {@link LogFormatter} object with settings appropriate for most tests.
     *
     * @param int $maxLevel The max output level.
     * @return LogFormatter Returns the new {@link LogFormatter} object.
     */
    protected function createTestLogger($maxLevel = 2) {
        $log = new LogFormatter();
        $log->setDateFormat('[d]')
            ->setFormatOutput(false)
            ->setEol("\n")
            ->setMaxLevel($maxLevel)
            ->setShowDurations(false);
        return $log;
    }

    /**
     * Test a basic logger message.
     */
    public function testMessage() {
        $log = $this->createTestLogger();

        $log->message('Hello world!');
        $this->expectOutputString("[d] Hello world!\n");
    }

    /**
     * Make sure empty date formats don't add a space.
     */
    public function testEmptyDateFormat() {
        $log = $this->createTestLogger();
        $log->setDateFormat('');

        $log->message('No date.');
        $this->expectOutputString('No date.'.PHP_EOL);
    }

    /**
     * Test a two-level deep log.
     */
    public function testTwoLevels() {
        $log = $this->createTestLogger();

        $log->begin('Begin.')
            ->message('One.')
            ->message('Two.')
            ->end('End.');

        $this->expectOutputString(<<<EOT
[d] Begin.
[d] - One.
[d] - Two.
[d] End.

EOT
        );
    }

    /**
     * Test a three-level deep log with hidden values.
     */
    public function testThreeLevelsHidden() {
        $log = $this->createTestLogger();

        $log->begin('One')
            ->begin('Two')
            ->message('Three')
            ->end('Done')
            ->end('Done');

        $this->expectOutputString(<<<EOT
[d] One
[d] - Two Done
[d] Done

EOT
        );
    }

    /**
     * Test a message un-hidden by errors.
     */
    public function testThreeLevelsError() {
        $log = $this->createTestLogger();

        $log->begin('One')
            ->begin('Two')
            ->message('Three')
            ->error('Three Error')
            ->end('Done')
            ->end('Done');

        $this->expectOutputString(<<<EOT
[d] One
[d] - Two
[d]   - Three Error
[d] - Done
[d] Done

EOT
        );
    }

    /**
     * Test changing the max level to one and making sure it hides level two.
     */
    public function testMaxLevelOne() {
        $log = $this->createTestLogger(1);

        $log->begin('One')
            ->message('Two')
            ->end('Done');

        $this->expectOutputString(<<<EOT
[d] One Done

EOT
        );
    }

    /**
     * A subtask above the max level should be hidden.
     */
    public function testHiddenSubtask() {
        $log = $this->createTestLogger(1);

        $log->begin('One')
            ->begin('Two')
            ->end('Done Two')
            ->end('Done One');

        $this->expectOutputString(<<<EOT
[d] One Done One

EOT
        );
    }

    /**
     * A hidden heading should show if there is an error within it.
     */
    public function testHeadingShownWithHeader() {
        $log = $this->createTestLogger(1);

        $log->begin('One')
            ->begin('Two')
            ->message('Three')
            ->error('Three Error')
            ->end('Done Two')
            ->end('Done One');

        $this->expectOutputString(<<<EOT
[d] One
[d] - Two
[d]   - Three Error
[d] Done One

EOT
        );
    }

    /**
     * A hidden task that ends in error should be output.
     */
    public function testHiddenEndError() {
        $log = $this->createTestLogger(1);

        $log->begin('One')
            ->begin('Two')
            ->message('Hidden Three')
            ->endError('Error Two')
            ->end('Done One');

        $this->expectOutputString(<<<EOT
[d] One
[d] - Two Error Two
[d] Done One

EOT
        );
    }

    /**
     * Test the lower bounds of the various duration types.
     */
    public function testFormatDurationMinimums() {
        $log = new LogFormatter();
        $this->assertSame('1μs', $log->formatDuration(1e-6));
        $this->assertSame('1ms', $log->formatDuration(1e-3));
        $this->assertSame('1s', $log->formatDuration(1));
        $this->assertSame('1m', $log->formatDuration(60));
        $this->assertSame('1h', $log->formatDuration(strtotime('1 hour', 0)));
        $this->assertSame('1d', $log->formatDuration(strtotime('1 day', 0)));
    }
<<<<<<< HEAD

    /**
     * The {@link LogFormatter} should not take a negative max level.
     *
     * @expectedException \InvalidArgumentException
     */
    public function testBadMaxLevel() {
        $log = new LogFormatter();
        $log->setMaxLevel(-1);
    }

    /**
     * Test calling {@LogFormatter::end()} too many times.
     */
    public function testTooManyEnds() {
        $log = $this->createTestLogger();

        $log->begin('Begin')
            ->end('done')
            ->end('done 2');

        $this->assertErrorNumber(E_USER_NOTICE);
        $this->expectOutputString(<<<EOT
[d] Begin done
[d] done 2

EOT
        );
    }

    /**
     * Test some basic color formatting.
     */
    public function testColors() {
        $log = $this->createTestLogger();
        $log->setFormatOutput(true)
            ->setDateFormat('');

        $log->success('y')
            ->error('n');

        $this->expectOutputString(Cli::greenText('y')."\n".Cli::redText('n')."\n");
    }
=======
>>>>>>> 876ca119
}<|MERGE_RESOLUTION|>--- conflicted
+++ resolved
@@ -210,7 +210,6 @@
         $this->assertSame('1h', $log->formatDuration(strtotime('1 hour', 0)));
         $this->assertSame('1d', $log->formatDuration(strtotime('1 day', 0)));
     }
-<<<<<<< HEAD
 
     /**
      * The {@link LogFormatter} should not take a negative max level.
@@ -254,6 +253,4 @@
 
         $this->expectOutputString(Cli::greenText('y')."\n".Cli::redText('n')."\n");
     }
-=======
->>>>>>> 876ca119
 }